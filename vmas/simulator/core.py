--- conflicted
+++ resolved
@@ -12,9 +12,6 @@
 import torch
 from torch import Tensor
 
-<<<<<<< HEAD
-from vmas.simulator.joints import JointConstraint, Joint
-=======
 from vmas.simulator.joints import Joint
 from vmas.simulator.physics import (
     _get_closest_point_line,
@@ -24,7 +21,6 @@
     _get_closest_points_line_line,
     _get_inner_point_box,
 )
->>>>>>> 32105879
 from vmas.simulator.sensors import Sensor
 from vmas.simulator.utils import (
     Color,
@@ -39,7 +35,6 @@
     LINEAR_FRICTION,
     ANGULAR_FRICTION,
     TorchUtils,
-    VecCollisions,
 )
 
 if typing.TYPE_CHECKING:
@@ -1520,18 +1515,10 @@
                 self._apply_friction_force(entity, i)
                 # apply gravity
                 self._apply_gravity(entity, i)
-<<<<<<< HEAD
-                # apply environment forces (constraints)
-                self._apply_environment_force(entity, i)
-
-            if VecCollisions.VECTORIZED_COLLISIONS:
-                self._apply_vectorized_collisions()
-=======
 
                 # self._apply_environment_force(entity, i)
 
             self._apply_vectorized_enviornment_force()
->>>>>>> 32105879
 
             for i, entity in enumerate(self.entities):
                 # integrate physical state
@@ -1661,29 +1648,6 @@
             for b, entity_b in enumerate(self.entities):
                 if b <= a:
                     continue
-<<<<<<< HEAD
-            # Collisions
-            if self.collides(entity_a, entity_b):
-                apply_env_forces(*self._get_collision_force(entity_a, entity_b))
-
-    def _apply_vectorized_collisions(self):
-        s_s = []
-        l_s = []
-        b_s = []
-        l_l = []
-        l_b = []
-        b_b = []
-        for a, entity_a in enumerate(self.entities):
-            for b, entity_b in enumerate(self.entities):
-                if b <= a or not self.collides(entity_a, entity_b):
-                    continue
-                joint = self._joints.get(
-                    frozenset({entity_a.name, entity_b.name}), None
-                )
-                if joint is not None and joint.dist == 0:
-                    continue
-
-=======
                 joint = self._joints.get(
                     frozenset({entity_a.name, entity_b.name}), None
                 )
@@ -1693,7 +1657,6 @@
                         continue
                 if not self.collides(entity_a, entity_b):
                     continue
->>>>>>> 32105879
                 if isinstance(entity_a.shape, Sphere) and isinstance(
                     entity_b.shape, Sphere
                 ):
@@ -1710,172 +1673,6 @@
                         else (entity_b, entity_a)
                     )
                     l_s.append((line, sphere))
-<<<<<<< HEAD
-
-        # Sphere and sphere
-        self._sphere_sphere_vectorized_collision(s_s)
-        # Line and sphere
-        self._sphere_line_vectorized_collision(l_s)
-
-    def update_env_forces(self, entity_a, f_a, t_a, entity_b, f_b, t_b):
-        a = self.entity_index_map[entity_a]
-        b = self.entity_index_map[entity_b]
-        if entity_a.movable:
-            self.force[:, a] += f_a
-        if entity_a.rotatable:
-            self.torque[:, a] += t_a
-        if entity_b.movable:
-            self.force[:, b] += f_b
-        if entity_b.rotatable:
-            self.torque[:, b] += t_b
-
-    def _sphere_sphere_vectorized_collision(self, s_s):
-        if len(s_s):
-            pos_s_a = []
-            pos_s_b = []
-            radius_s_a = []
-            radius_s_b = []
-            for s_a, s_b in s_s:
-                pos_s_a.append(s_a.state.pos)
-                pos_s_b.append(s_b.state.pos)
-                radius_s_a.append(torch.tensor(s_a.shape.radius, device=self.device))
-                radius_s_b.append(torch.tensor(s_b.shape.radius, device=self.device))
-
-            pos_s_a = torch.stack(pos_s_a, dim=-2)
-            pos_s_b = torch.stack(pos_s_b, dim=-2)
-            radius_s_a = (
-                torch.stack(
-                    radius_s_a,
-                    dim=-1,
-                )
-                .unsqueeze(0)
-                .expand(self.batch_dim, -1)
-            )
-            radius_s_b = (
-                torch.stack(
-                    radius_s_b,
-                    dim=-1,
-                )
-                .unsqueeze(0)
-                .expand(self.batch_dim, -1)
-            )
-            force_a, force_b = self._get_constraint_forces(
-                pos_s_a,
-                pos_s_b,
-                dist_min=radius_s_a + radius_s_b,
-                force_multiplier=self._collision_force,
-            )
-
-            for i, (entity_a, entity_b) in enumerate(s_s):
-                self.update_env_forces(
-                    entity_a,
-                    force_a[:, i],
-                    0,
-                    entity_b,
-                    force_b[:, i],
-                    0,
-                )
-
-    def _sphere_line_vectorized_collision(self, l_s):
-        if len(l_s):
-            pos_l = []
-            pos_s = []
-            rot_l = []
-            radius_s = []
-            length_l = []
-            for l, s in l_s:
-                pos_l.append(l.state.pos)
-                pos_s.append(s.state.pos)
-                rot_l.append(l.state.rot)
-                radius_s.append(torch.tensor(s.shape.radius, device=self.device))
-                length_l.append(torch.tensor(l.shape.length, device=self.device))
-            pos_l = torch.stack(pos_l, dim=-2)
-            pos_s = torch.stack(pos_s, dim=-2)
-            rot_l = torch.stack(rot_l, dim=-2)
-            radius_s = (
-                torch.stack(
-                    radius_s,
-                    dim=-1,
-                )
-                .unsqueeze(0)
-                .expand(self.batch_dim, -1)
-            )
-            length_l = (
-                torch.stack(
-                    length_l,
-                    dim=-1,
-                )
-                .unsqueeze(0)
-                .expand(self.batch_dim, -1)
-            )
-
-            closest_point = self._get_closest_point_line(pos_l, rot_l, length_l, pos_s)
-            force_sphere, force_line = self._get_constraint_forces(
-                pos_s,
-                closest_point,
-                dist_min=radius_s + LINE_MIN_DIST,
-                force_multiplier=self._collision_force,
-            )
-            r = closest_point - pos_l
-            torque_line = TorchUtils.compute_torque(force_line, r)
-
-            for i, (entity_a, entity_b) in enumerate(l_s):
-                self.update_env_forces(
-                    entity_a,
-                    force_line[:, i],
-                    torque_line[:, i],
-                    entity_b,
-                    force_sphere[:, i],
-                    0,
-                )
-
-    def collides(self, a: Entity, b: Entity) -> bool:
-        if (not a.collides(b)) or (not b.collides(a)) or a is b:
-            return False
-        a_shape = a.shape
-        b_shape = b.shape
-        if not a.movable and not a.rotatable and not b.movable and not b.rotatable:
-            return False
-        if not {a_shape.__class__, b_shape.__class__} in self._collidable_pairs:
-            return False
-        if not (
-            torch.linalg.vector_norm(a.state.pos - b.state.pos, dim=-1)
-            <= a.shape.circumscribed_radius() + b.shape.circumscribed_radius()
-        ).any():
-            return False
-
-        return True
-
-    def _get_joint_forces(
-        self, entity_a: Entity, entity_b: Entity, joint: JointConstraint
-    ):
-        pos_point_a = joint.pos_point(entity_a)
-        pos_point_b = joint.pos_point(entity_b)
-        force_a_attractive, force_b_attractive = self._get_constraint_forces(
-            pos_point_a,
-            pos_point_b,
-            dist_min=joint.dist,
-            attractive=True,
-            force_multiplier=self._joint_force,
-        )
-        force_a_repulsive, force_b_repulsive = self._get_constraint_forces(
-            pos_point_a,
-            pos_point_b,
-            dist_min=joint.dist,
-            attractive=False,
-            force_multiplier=self._joint_force,
-        )
-        force_a = force_a_attractive + force_a_repulsive
-        force_b = force_b_attractive + force_b_repulsive
-        r_a = pos_point_a - entity_a.state.pos
-        r_b = pos_point_b - entity_b.state.pos
-        if joint.rotate:
-            torque_a = TorchUtils.compute_torque(force_a, r_a)
-            torque_b = TorchUtils.compute_torque(force_b, r_b)
-        else:
-            torque_a = torque_b = 0
-        return force_a, torque_a, force_b, torque_b
-=======
                 elif isinstance(entity_a.shape, Line) and isinstance(
                     entity_b.shape, Line
                 ):
@@ -1912,14 +1709,8 @@
                     assert False
         # Joints
         self._vectorized_joint_constraints(joints)
->>>>>>> 32105879
 
         # Sphere and sphere
-<<<<<<< HEAD
-        if not VecCollisions.VECTORIZED_COLLISIONS and (
-            isinstance(entity_a.shape, Sphere) and isinstance(entity_b.shape, Sphere)
-        ):
-=======
         self._sphere_sphere_vectorized_collision(s_s)
         # Line and sphere
         self._sphere_line_vectorized_collision(l_s)
@@ -2044,28 +1835,12 @@
                 .unsqueeze(0)
                 .expand(self.batch_dim, -1)
             )
->>>>>>> 32105879
             force_a, force_b = self._get_constraint_forces(
                 pos_s_a,
                 pos_s_b,
                 dist_min=radius_s_a + radius_s_b,
                 force_multiplier=self._collision_force,
             )
-<<<<<<< HEAD
-            torque_a = 0
-            torque_b = 0
-        # Sphere and line
-        elif not VecCollisions.VECTORIZED_COLLISIONS and (
-            isinstance(entity_a.shape, Line)
-            and isinstance(entity_b.shape, Sphere)
-            or isinstance(entity_b.shape, Line)
-            and isinstance(entity_a.shape, Sphere)
-        ):
-            line, sphere = (
-                (entity_a, entity_b)
-                if isinstance(entity_b.shape, Sphere)
-                else (entity_b, entity_a)
-=======
 
             for i, (entity_a, entity_b) in enumerate(s_s):
                 self.update_env_forces(
@@ -2100,7 +1875,6 @@
                 )
                 .unsqueeze(0)
                 .expand(self.batch_dim, -1)
->>>>>>> 32105879
             )
             length_l = (
                 torch.stack(
@@ -2345,75 +2119,6 @@
                 .unsqueeze(0)
                 .expand(self.batch_dim, -1)
             )
-<<<<<<< HEAD
-            r_a = point_a - entity_a.state.pos
-            r_b = point_b - entity_b.state.pos
-            torque_a = TorchUtils.compute_torque(force_a, r_a)
-            torque_b = TorchUtils.compute_torque(force_b, r_b)
-        else:
-            force_a = 0
-            force_b = 0
-            torque_a = 0
-            torque_b = 0
-
-        return force_a, torque_a, force_b, torque_b
-
-    def get_inner_point_box(self, outside_point, surface_point, box):
-        v = surface_point - outside_point
-        u = box.state.pos - surface_point
-        v_norm = torch.linalg.vector_norm(v, dim=1).unsqueeze(-1)
-        x_magnitude = torch.einsum("bs,bs->b", v, u).unsqueeze(-1) / v_norm
-        x = (v / v_norm) * x_magnitude
-        x[v_norm.repeat(1, 2) == 0] = surface_point[v_norm.repeat(1, 2) == 0]
-        x_magnitude[v_norm == 0] = 0
-        return surface_point + x, torch.abs(x_magnitude.squeeze(-1))
-
-    def _get_closest_box_box(self, a: Entity, b: Entity):
-        lines_a = self._get_all_lines_box(a)
-        lines_b = self._get_all_lines_box(b)
-
-        point_pairs = []
-
-        for line_a in lines_a:
-            point_line_a_b = self._get_closest_line_box(b, *line_a)
-            point_pairs.append((point_line_a_b[1], point_line_a_b[0]))
-        for line_b in lines_b:
-            point_pairs.append(self._get_closest_line_box(a, *line_b))
-
-        closest_point_1 = torch.full(
-            (self.batch_dim, self.dim_p),
-            float("inf"),
-            device=self.device,
-            dtype=torch.float32,
-        )
-        closest_point_2 = torch.full(
-            (self.batch_dim, self.dim_p),
-            float("inf"),
-            device=self.device,
-            dtype=torch.float32,
-        )
-        distance = torch.full(
-            (self.batch_dim,), float("inf"), device=self.device, dtype=torch.float32
-        )
-        for p1, p2 in point_pairs:
-            d = torch.linalg.vector_norm(p1 - p2, dim=1)
-            is_closest = d < distance
-            closest_point_1[is_closest] = p1[is_closest]
-            closest_point_2[is_closest] = p2[is_closest]
-            distance[is_closest] = d[is_closest]
-
-        return closest_point_1, closest_point_2
-
-    @staticmethod
-    def get_line_extrema(line_pos, line_rot, line_length):
-        x = (line_length / 2) * torch.cos(line_rot)
-        y = (line_length / 2) * torch.sin(line_rot)
-        xy = torch.cat([x, y], dim=1)
-
-        point_a = line_pos + xy
-        point_b = line_pos - xy
-=======
->>>>>>> 32105879
 
             point_box, point_line = _get_closest_line_box(
                 pos_box,
@@ -2447,13 +2152,6 @@
             torque_box = TorchUtils.compute_torque(force_box, r_box)
             torque_line = TorchUtils.compute_torque(force_line, r_line)
 
-<<<<<<< HEAD
-    def _get_all_lines_box(self, box: Entity):
-        # Rotate normal vector by the angle of the box
-        rotated_vector = torch.cat([box.state.rot.cos(), box.state.rot.sin()], dim=-1)
-        rot_2 = box.state.rot + torch.pi / 2
-        rotated_vector2 = torch.cat([rot_2.cos(), rot_2.sin()], dim=-1)
-=======
             for i, (entity_a, entity_b) in enumerate(b_l):
                 self.update_env_forces(
                     entity_a,
@@ -2463,7 +2161,6 @@
                     force_line[:, i],
                     torque_line[:, i],
                 )
->>>>>>> 32105879
 
     def _box_box_vectorized_collision(self, b_b):
         if len(b_b):
@@ -2596,38 +2293,6 @@
                     torque_b[:, i],
                 )
 
-<<<<<<< HEAD
-    def _get_closest_point_line(
-        self,
-        line_pos,
-        line_rot,
-        line_length,
-        test_point_pos,
-        limit_to_line_length: bool = True,
-    ):
-        if not isinstance(line_length, torch.Tensor):
-            line_length = torch.tensor(
-                line_length, dtype=torch.float32, device=self.device
-            ).expand(self.batch_dim)
-        # Rotate it by the angle of the line
-        rotated_vector = torch.cat([line_rot.cos(), line_rot.sin()], dim=-1)
-        # Get distance between line and sphere
-        delta_pos = line_pos - test_point_pos
-        # Dot product of distance and line vector
-        dot_p = (delta_pos * rotated_vector).sum(-1).unsqueeze(-1)
-        # Coordinates of the closes point
-        sign = torch.sign(dot_p)
-        distance_from_line_center = (
-            torch.minimum(
-                torch.abs(dot_p),
-                (line_length / 2).view(dot_p.shape),
-            )
-            if limit_to_line_length
-            else torch.abs(dot_p)
-        )
-        closest_point = line_pos - sign * distance_from_line_center * rotated_vector
-        return closest_point
-=======
     def collides(self, a: Entity, b: Entity) -> bool:
         if (not a.collides(b)) or (not b.collides(a)) or a is b:
             return False
@@ -2644,7 +2309,6 @@
             return False
 
         return True
->>>>>>> 32105879
 
     def _get_constraint_forces(
         self,
